package com.topjohnwu.magisk;

import android.app.ProgressDialog;
import android.content.Intent;
import android.os.AsyncTask;
import android.os.Build;
import android.os.Bundle;
import android.os.Handler;
import android.support.annotation.IdRes;
import android.support.annotation.NonNull;
import android.support.design.widget.NavigationView;
import android.support.design.widget.Snackbar;
import android.support.v4.app.Fragment;
import android.support.v4.app.FragmentTransaction;
import android.support.v4.view.GravityCompat;
import android.support.v4.widget.DrawerLayout;
import android.support.v7.app.ActionBarDrawerToggle;
import android.support.v7.app.AppCompatActivity;
import android.support.v7.widget.Toolbar;
import android.util.Log;
import android.view.MenuItem;
import android.view.View;

import com.topjohnwu.magisk.module.Module;
import com.topjohnwu.magisk.utils.Shell;
import com.topjohnwu.magisk.utils.Utils;

import java.util.List;

import butterknife.BindView;
import butterknife.ButterKnife;

public class WelcomeActivity extends AppCompatActivity implements NavigationView.OnNavigationItemSelectedListener {

    private static final String SELECTED_ITEM_ID = "SELECTED_ITEM_ID";
    public static View view;
    private final Handler mDrawerHandler = new Handler();
    @BindView(R.id.toolbar) Toolbar toolbar;
    @BindView(R.id.drawer_layout) DrawerLayout drawer;
    @BindView(R.id.nav_view) NavigationView navigationView;

    @IdRes
    private int mSelectedId = R.id.magisk;

    @Override
    protected void onCreate(final Bundle savedInstanceState) {
        super.onCreate(savedInstanceState);
        setContentView(R.layout.activity_welcome);
        ButterKnife.bind(this);
        view = toolbar;

        if (Build.VERSION.SDK_INT >= Build.VERSION_CODES.M) {
            getWindow().getDecorView().setSystemUiVisibility(View.SYSTEM_UI_FLAG_LIGHT_STATUS_BAR);
        }
<<<<<<< HEAD
=======

        initialize = new Init(this);
>>>>>>> 91c6ae22

        Utils.initialize = new Utils.Init();

        Utils.initialize.execute();

        setSupportActionBar(toolbar);

        ActionBarDrawerToggle toggle = new ActionBarDrawerToggle(this, drawer, toolbar, R.string.navigation_drawer_open, R.string.navigation_drawer_close) {
            @Override
            public void onDrawerOpened(View drawerView) {
                super.onDrawerOpened(drawerView);
                super.onDrawerSlide(drawerView, 0); // this disables the arrow @ completed state
            }

            @Override
            public void onDrawerSlide(View drawerView, float slideOffset) {
                super.onDrawerSlide(drawerView, 0); // this disables the animation
            }
        };

        drawer.addDrawerListener(toggle);
        toggle.syncState();

        //noinspection ResourceType
        mSelectedId = savedInstanceState == null ? mSelectedId : savedInstanceState.getInt(SELECTED_ITEM_ID);
        navigationView.setCheckedItem(mSelectedId);

        if (savedInstanceState == null) {
            mDrawerHandler.removeCallbacksAndMessages(null);
            mDrawerHandler.postDelayed(new Runnable() {
                @Override
                public void run() {
                    navigate(mSelectedId);
                }
            }, 250);
        }

        navigationView.setNavigationItemSelectedListener(this);
    }

    @Override
    protected void onSaveInstanceState(Bundle outState) {
        super.onSaveInstanceState(outState);

        outState.putInt(SELECTED_ITEM_ID, mSelectedId);
    }

    @Override
    public void onBackPressed() {
        if (drawer.isDrawerOpen(GravityCompat.START)) {
            drawer.closeDrawer(GravityCompat.START);
        } else {
            super.onBackPressed();
        }
    }

    @Override
    public boolean onNavigationItemSelected(@NonNull final MenuItem menuItem) {
        mSelectedId = menuItem.getItemId();
        mDrawerHandler.removeCallbacksAndMessages(null);
        mDrawerHandler.postDelayed(new Runnable() {
            @Override
            public void run() {
                navigate(menuItem.getItemId());
            }
        }, 250);

        drawer.closeDrawer(GravityCompat.START);
        return true;
    }

    private void navigate(final int itemId) {
        Fragment navFragment = null;
        String tag = "";
        switch (itemId) {
            case R.id.magisk:
                setTitle(R.string.magisk);
                tag = "magisk";
                navFragment = new MagiskFragment();
                break;
            case R.id.modules:
                setTitle(R.string.modules);
                tag = "modules";
                navFragment = new ModulesFragment();
                break;
            case R.id.log:
                setTitle(R.string.log);
                tag = "log";
                navFragment = new LogFragment();
                break;
            case R.id.app_about:
                startActivity(new Intent(this, AboutActivity.class));
                return;
        }

        if (navFragment != null) {
            FragmentTransaction transaction = getSupportFragmentManager().beginTransaction();
            transaction.setCustomAnimations(R.anim.fade_in, R.anim.fade_out);
            try {
                toolbar.setElevation(navFragment instanceof ModulesFragment ? 0 : 10);

                transaction.replace(R.id.content_frame, navFragment, tag).commit();
            } catch (IllegalStateException ignored) {
            }
        }
    }

    public static class Init extends AsyncTask<Void, Integer, Void> {

        private final AppCompatActivity activity;
        private ProgressDialog progress;

        public Init(AppCompatActivity activity) {
            this.activity = activity;
        }

        @Override
        protected void onPreExecute() {
            super.onPreExecute();

            progress = ProgressDialog.show(activity, null, activity.getString(R.string.loading), true, false);
        }

        @Override
        protected Void doInBackground(Void... voids) {
            return null;
        }

        @Override
        protected void onPostExecute(Void v) {
            super.onPostExecute(v);

<<<<<<< HEAD
            if (!Shell.rootAccess()) {
=======
            progress.dismiss();

            if (!Utils.rootAccess) {
>>>>>>> 91c6ae22
                Snackbar.make(view, R.string.no_root_access, Snackbar.LENGTH_LONG).show();
                return;
            }

            MagiskFragment fragment = (MagiskFragment) activity.getSupportFragmentManager().findFragmentByTag("magisk");
            fragment.onRootGranted();
        }
    }
}<|MERGE_RESOLUTION|>--- conflicted
+++ resolved
@@ -52,11 +52,6 @@
         if (Build.VERSION.SDK_INT >= Build.VERSION_CODES.M) {
             getWindow().getDecorView().setSystemUiVisibility(View.SYSTEM_UI_FLAG_LIGHT_STATUS_BAR);
         }
-<<<<<<< HEAD
-=======
-
-        initialize = new Init(this);
->>>>>>> 91c6ae22
 
         Utils.initialize = new Utils.Init();
 
@@ -189,13 +184,9 @@
         protected void onPostExecute(Void v) {
             super.onPostExecute(v);
 
-<<<<<<< HEAD
-            if (!Shell.rootAccess()) {
-=======
             progress.dismiss();
 
-            if (!Utils.rootAccess) {
->>>>>>> 91c6ae22
+            if (!Shell.rootAccess()) {
                 Snackbar.make(view, R.string.no_root_access, Snackbar.LENGTH_LONG).show();
                 return;
             }
