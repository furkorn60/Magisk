package com.topjohnwu.magisk;

import android.content.Intent;
import android.content.SharedPreferences;
import android.graphics.Color;
import android.graphics.PorterDuff;
import android.os.AsyncTask;
import android.os.Bundle;
import android.os.Handler;
import android.preference.PreferenceManager;
import android.support.annotation.Nullable;
import android.support.v4.app.Fragment;
import android.view.LayoutInflater;
import android.view.View;
import android.view.ViewGroup;
import android.widget.CompoundButton;
import android.widget.ImageView;
import android.widget.ProgressBar;
import android.widget.Switch;
import android.widget.TextView;

import com.topjohnwu.magisk.utils.Shell;
import com.topjohnwu.magisk.utils.Utils;

import java.io.File;
import java.util.List;

import butterknife.BindColor;
import butterknife.BindView;
import butterknife.ButterKnife;

public class RootFragment extends Fragment {

    public SharedPreferences prefs;
    @BindView(R.id.progressBar)
    ProgressBar progressBar;
    @BindView(R.id.rootSwitchView)
    View rootToggleView;
    @BindView(R.id.autoRootSwitchView)
    View autoRootToggleView;
    @BindView(R.id.selinuxSwitchView)
    View selinuxToggleView;
    @BindView(R.id.rootStatusView)
    View rootStatusView;
    @BindView(R.id.safetynetStatusView)
    View safetynetStatusView;
    @BindView(R.id.selinuxStatusView)
    View selinuxStatusView;
    @BindView(R.id.root_toggle)
    Switch rootToggle;
    @BindView(R.id.auto_root_toggle)
    Switch autoRootToggle;
    @BindView(R.id.selinux_toggle)
    Switch selinuxToggle;
    @BindView(R.id.root_status_container)
    View rootStatusContainer;
    @BindView(R.id.root_status_icon)
    ImageView rootStatusIcon;
    @BindView(R.id.root_status)
    TextView rootStatus;
    @BindView(R.id.selinux_status_container)
    View selinuxStatusContainer;
    @BindView(R.id.selinux_status_icon)
    ImageView selinuxStatusIcon;
    @BindView(R.id.selinux_status)
    TextView selinuxStatus;
    @BindView(R.id.safety_net_status)
    TextView safetyNetStatus;
    @BindView(R.id.safety_net_icon)
    ImageView safetyNetStatusIcon;
    @BindColor(R.color.red500)
    int red500;
    @BindColor(R.color.green500)
    int green500;
    @BindColor(R.color.grey500)
    int grey500;
    @BindColor(R.color.accent)
    int accent;
    int statusOK = R.drawable.ic_check_circle;
    int statusAuto = R.drawable.ic_autoroot;
    int statusError = R.drawable.ic_error;
    int statusUnknown = R.drawable.ic_help;

    private boolean autoRootStatus;

    @Nullable
    @Override
    public View onCreateView(LayoutInflater inflater, @Nullable ViewGroup container, @Nullable Bundle savedInstanceState) {
        View view = inflater.inflate(R.layout.root_fragment, container, false);
        ButterKnife.bind(this, view);

        prefs = PreferenceManager.getDefaultSharedPreferences(getContext());
        if (prefs.contains("autoRootEnable")) {
            autoRootStatus = prefs.getBoolean("autoRootEnable",false);
            rootToggle.setEnabled(false);
        } else {
            autoRootStatus = false;
            rootToggle.setEnabled(true);
        }
        autoRootToggle.setChecked(autoRootStatus);
        new updateUI().execute();

        rootToggle.setOnClickListener(toggle -> {
            Shell.su(((CompoundButton) toggle).isChecked() ? "setprop magisk.root 1" : "setprop magisk.root 0");
            new Handler().postDelayed(() -> new updateUI().execute(), 1000);
            if (!((CompoundButton) toggle).isChecked()) {
                autoRootToggle.setChecked(false);
            }
        });

        autoRootToggle.setOnClickListener(toggle -> {
            ToggleAutoRoot(autoRootToggle.isChecked());
            new Handler().postDelayed(() -> new updateUI().execute(), 1000);

        });

        selinuxToggle.setOnClickListener(toggle -> {
            Shell.su(((CompoundButton) toggle).isChecked() ? "setenforce 1" : "setenforce 0");
            new Handler().postDelayed(() -> new updateUI().execute(), 1000);
        });

        return view;
    }

    private void ToggleAutoRoot(boolean toggleState) {
        autoRootStatus = toggleState;
        SharedPreferences.Editor editor = prefs.edit();
        editor.putBoolean("autoRootEnable", (toggleState));
        editor.apply();
        if (toggleState) {
            Intent myIntent = new Intent(getActivity(), MonitorService.class);
            getActivity().startService(myIntent);
            rootToggle.setEnabled(false);
            boolean boo = Utils.isMyServiceRunning(MonitorService.class, getActivity());
            if (boo) {
                Intent myServiceIntent = new Intent(getActivity(), MonitorService.class);
                getActivity().startService(myServiceIntent);
            }
        } else {
            rootToggle.setEnabled(true);
        }
    }

    @Override
    public void onResume() {
        super.onResume();
        new updateUI().execute();
    }

    public class updateUI extends AsyncTask<Void, Void, Void> {

        @Override
        protected Void doInBackground(Void... voids) {
            // Make sure static block invoked
            Shell.rootAccess();
            return null;
        }

        @Override
        protected void onPostExecute(Void v) {
            super.onPostExecute(v);

            progressBar.setVisibility(View.GONE);

            rootStatusView.setVisibility(View.VISIBLE);
            safetynetStatusView.setVisibility(View.VISIBLE);
            selinuxStatusView.setVisibility(View.VISIBLE);

            if (Shell.rootAccess()) {
                rootToggleView.setVisibility(View.VISIBLE);
                autoRootToggleView.setVisibility(View.VISIBLE);
                selinuxToggleView.setVisibility(View.VISIBLE);
            }

            List<String> selinux = Shell.sh("getenforce");

            if (selinux.isEmpty()) {
                selinuxStatusContainer.setBackgroundColor(grey500);
                selinuxStatusIcon.setImageResource(statusUnknown);

                selinuxStatus.setText(R.string.selinux_error_info);
                selinuxStatus.setTextColor(grey500);
                selinuxToggle.setChecked(false);
            } else if (selinux.get(0).equals("Enforcing")) {
                selinuxStatusContainer.setBackgroundColor(green500);
                selinuxStatusIcon.setImageResource(statusOK);

                selinuxStatus.setText(R.string.selinux_enforcing_info);
                selinuxStatus.setTextColor(green500);
                selinuxToggle.setChecked(true);
            } else {
                selinuxStatusContainer.setBackgroundColor(red500);
                selinuxStatusIcon.setImageResource(statusError);

                selinuxStatus.setText(R.string.selinux_permissive_info);
                selinuxStatus.setTextColor(red500);
                selinuxToggle.setChecked(false);
            }

            if (new File("/system/framework/twframework.jar").exists()) {
                selinuxStatus.append("\n" + getString(R.string.selinux_samsung_info));
            }

            switch (Shell.rootStatus) {
                case -1:
                    // Root Error
                    rootStatusContainer.setBackgroundColor(grey500);
                    rootStatusIcon.setImageResource(statusUnknown);
                    rootStatus.setTextColor(grey500);
                    rootStatus.setText(R.string.root_error);
                    rootToggle.setChecked(false);
                    safetyNetStatusIcon.setImageResource(statusUnknown);
                    safetyNetStatus.setText(R.string.root_error_info);
                    break;
                case 0:
                    // Not rooted
                    rootStatusContainer.setBackgroundColor(green500);
                    rootStatusIcon.setImageResource(statusOK);
                    rootStatus.setTextColor(green500);
                    rootStatus.setText(R.string.root_none);
                    rootToggle.setChecked(false);
                    safetyNetStatusIcon.setImageResource(statusOK);
                    safetyNetStatus.setText(R.string.root_none_info);
                    break;
                case 1:
                    // Proper root
<<<<<<< HEAD
                        if (autoRootStatus) {
                            rootStatusContainer.setBackgroundColor(green500);
                            rootStatusIcon.setImageResource(statusAuto);
                            rootStatusIcon.setColorFilter(Color.WHITE, PorterDuff.Mode.SRC_ATOP);
                            rootStatus.setTextColor(green500);
                            rootStatus.setText(R.string.root_auto_unmounted);
                            rootToggle.setEnabled(false);
                            safetyNetStatusIcon.setImageResource(statusOK);
                            safetyNetStatus.setText(R.string.root_auto_unmounted_info);
                            break;
                        } else {
                            rootToggle.setEnabled(true);
                            if (new File("/system/xbin/su").exists()) {
                                // Mounted
                                rootStatusContainer.setBackgroundColor(accent);
                                rootStatusIcon.setImageResource(statusError);
                                rootStatus.setTextColor(accent);
                                rootStatus.setText(R.string.root_mounted);
                                rootToggle.setChecked(true);
                                safetyNetStatusIcon.setImageResource(statusError);
                                safetyNetStatus.setText(R.string.root_mounted_info);
                                break;
                            } else {
                                // Not Mounted
                                rootStatusContainer.setBackgroundColor(green500);
                                rootStatusIcon.setImageResource(statusOK);
                                rootStatus.setTextColor(green500);
                                rootStatus.setText(R.string.root_unmounted);
                                rootToggle.setChecked(false);
                                safetyNetStatusIcon.setImageResource(statusOK);
                                safetyNetStatus.setText(R.string.root_unmounted_info);
                                break;
                            }

=======
                    if (new File("/magisk/.core/bin/su").exists()) {
                        // Mounted
                        rootStatusContainer.setBackgroundColor(accent);
                        rootStatusIcon.setImageResource(statusError);
                        rootStatus.setTextColor(accent);
                        rootStatus.setText(R.string.root_mounted);
                        rootToggle.setChecked(true);
                        safetyNetStatusIcon.setImageResource(statusError);
                        safetyNetStatus.setText(R.string.root_mounted_info);
                        break;
                    } else {
                        // Not Mounted
                        rootStatusContainer.setBackgroundColor(green500);
                        rootStatusIcon.setImageResource(statusOK);
                        rootStatus.setTextColor(green500);
                        rootStatus.setText(R.string.root_unmounted);
                        rootToggle.setChecked(false);
                        safetyNetStatusIcon.setImageResource(statusOK);
                        safetyNetStatus.setText(R.string.root_unmounted_info);
                        break;
>>>>>>> f96865c2
                    }
                case 2:
                    // Improper root
                    rootStatusContainer.setBackgroundColor(red500);
                    rootStatusIcon.setImageResource(statusError);
                    rootStatus.setTextColor(red500);
                    rootStatus.setText(R.string.root_system);
                    rootToggle.setChecked(true);
                    safetyNetStatusIcon.setImageResource(statusError);
                    safetyNetStatus.setText(R.string.root_system_info);
                    autoRootToggleView.setVisibility(View.GONE);
                    rootToggleView.setVisibility(View.GONE);
                    selinuxToggleView.setVisibility(View.GONE);
                    break;
            }
        }
    }
}<|MERGE_RESOLUTION|>--- conflicted
+++ resolved
@@ -224,7 +224,6 @@
                     break;
                 case 1:
                     // Proper root
-<<<<<<< HEAD
                         if (autoRootStatus) {
                             rootStatusContainer.setBackgroundColor(green500);
                             rootStatusIcon.setImageResource(statusAuto);
@@ -237,30 +236,7 @@
                             break;
                         } else {
                             rootToggle.setEnabled(true);
-                            if (new File("/system/xbin/su").exists()) {
-                                // Mounted
-                                rootStatusContainer.setBackgroundColor(accent);
-                                rootStatusIcon.setImageResource(statusError);
-                                rootStatus.setTextColor(accent);
-                                rootStatus.setText(R.string.root_mounted);
-                                rootToggle.setChecked(true);
-                                safetyNetStatusIcon.setImageResource(statusError);
-                                safetyNetStatus.setText(R.string.root_mounted_info);
-                                break;
-                            } else {
-                                // Not Mounted
-                                rootStatusContainer.setBackgroundColor(green500);
-                                rootStatusIcon.setImageResource(statusOK);
-                                rootStatus.setTextColor(green500);
-                                rootStatus.setText(R.string.root_unmounted);
-                                rootToggle.setChecked(false);
-                                safetyNetStatusIcon.setImageResource(statusOK);
-                                safetyNetStatus.setText(R.string.root_unmounted_info);
-                                break;
-                            }
-
-=======
-                    if (new File("/magisk/.core/bin/su").exists()) {
+                            if (new File("/magisk/.core/bin/su").exists()) {
                         // Mounted
                         rootStatusContainer.setBackgroundColor(accent);
                         rootStatusIcon.setImageResource(statusError);
@@ -270,7 +246,7 @@
                         safetyNetStatusIcon.setImageResource(statusError);
                         safetyNetStatus.setText(R.string.root_mounted_info);
                         break;
-                    } else {
+                             } else {
                         // Not Mounted
                         rootStatusContainer.setBackgroundColor(green500);
                         rootStatusIcon.setImageResource(statusOK);
@@ -280,7 +256,7 @@
                         safetyNetStatusIcon.setImageResource(statusOK);
                         safetyNetStatus.setText(R.string.root_unmounted_info);
                         break;
->>>>>>> f96865c2
+                            }
                     }
                 case 2:
                     // Improper root
